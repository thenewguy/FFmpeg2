Never assume the API of libav* to be stable unless at least 1 month has passed
since the last major version increase.

The last version increases were:
libavcodec:  2011-04-18
libavdevice: 2011-04-18
libavfilter: 2011-04-18
libavformat: 2011-04-18
libpostproc: 2011-04-18
libswscale:  2011-04-18
libavutil:   2011-04-18


API changes, most recent first:

<<<<<<< HEAD
2011-05-22 - xxxxxx - lavf 53.2.0 - avformat.h
  Introduce avformat_alloc_output_context2() and deprecate
  avformat_alloc_output_context().

2011-05-22 - xxxxxx - lavfi 2.10.0 - vsrc_buffer.h
  Make libavfilter/vsrc_buffer.h public.

2011-05-XX - XXXXXX - lavfi 2.8.0 - avcodec.h
  Add av_vsrc_buffer_add_frame() to libavfilter/avcodec.h.

2011-05-XX - XXXXXX - lavfi 2.6.0 - avcodec.h
  Add avfilter_get_video_buffer_ref_from_frame() to libavfilter/avcodec.h.
=======
2011-05-25 - 30315a8 - lavf 53.1.0 - avformat.h
  Add fps_probe_size to AVFormatContext.
>>>>>>> a2ee2843

2011-05-18 - 64150ff - lavc 53.4.0 - AVCodecContext.request_sample_fmt
  Add request_sample_fmt field to AVCodecContext.

2011-05-10 - 188dea1 - lavc 53.3.0 - avcodec.h
  Deprecate AVLPCType and the following fields in
  AVCodecContext: lpc_coeff_precision, prediction_order_method,
  min_partition_order, max_partition_order, lpc_type, lpc_passes.
  Corresponding FLAC encoder options should be used instead.

2011-05-07 - xxxxxxx - lavfi 2.5.0 - avcodec.h
  Add libavfilter/avcodec.h header and avfilter_copy_frame_props()
  function.

2011-05-07 - xxxxxxx - lavc 53.5.0 - AVFrame
  Add format field to AVFrame.

2011-05-07 - xxxxxxx - lavc 53.4.0 - AVFrame
  Add width and height fields to AVFrame.

2011-05-01 - xxxxxxx - lavfi 2.4.0 - avfilter.h
  Rename AVFilterBufferRefVideoProps.pixel_aspect to
  sample_aspect_ratio.

2011-05-01 - xxxxxxx - lavc 53.3.0 - AVFrame
  Add a sample_aspect_ratio field to AVFrame.

2011-05-01 - xxxxxxx - lavc 53.2.0 - AVFrame
  Add a pkt_pos field to AVFrame.

2011-04-xx - xxxxxxx - lavu 51.2.0 - mem.h
  Add av_dynarray_add function for adding
  an element to a dynamic array.

2011-04-26 - bebe72f - lavu 51.1.0 - avutil.h
  Add AVPictureType enum and av_get_picture_type_char(), deprecate
  FF_*_TYPE defines and av_get_pict_type_char() defined in
  libavcodec/avcodec.h.

2011-04-26 - 10d3940 - lavfi 2.3.0 - avfilter.h
  Add pict_type and key_frame fields to AVFilterBufferRefVideo.

2011-04-26 - 7a11c82 - lavfi 2.2.0 - vsrc_buffer
  Add sample_aspect_ratio fields to vsrc_buffer arguments

2011-04-21 - 94f7451 - lavc 53.1.0 - avcodec.h
  Add CODEC_CAP_SLICE_THREADS for codecs supporting sliced threading.

2011-04-15 - lavc 52.120.0 - avcodec.h
  AVPacket structure got additional members for passing side information:
    4de339e introduce side information for AVPacket
    2d8591c make containers pass palette change in AVPacket

2011-04-12 - lavf 52.107.0 - avio.h
  Avio cleanup, part II - deprecate the entire URLContext API:
    175389c add avio_check as a replacement for url_exist
    ff1ec0c add avio_pause and avio_seek_time as replacements
            for _av_url_read_fseek/fpause
    cdc6a87 deprecate av_protocol_next(), avio_enum_protocols
            should be used instead.
    80c6e23 rename url_set_interrupt_cb->avio_set_interrupt_cb.
    f87b1b3 rename open flags: URL_* -> AVIO_*
    f8270bb add avio_enum_protocols.
    5593f03 deprecate URLProtocol.
    c486dad deprecate URLContext.
    026e175 deprecate the typedef for URLInterruptCB
    8e76a19 deprecate av_register_protocol2.
    b840484 deprecate URL_PROTOCOL_FLAG_NESTED_SCHEME
    1305d93 deprecate av_url_read_seek
    fa104e1 deprecate av_url_read_pause
    727c7aa deprecate url_get_filename().
    5958df3 deprecate url_max_packet_size().
    1869ea0 deprecate url_get_file_handle().
    32a97d4 deprecate url_filesize().
    e52a914 deprecate url_close().
    58a48c6 deprecate url_seek().
    925e908 deprecate url_write().
    dce3756 deprecate url_read_complete().
    bc371ac deprecate url_read().
    0589da0 deprecate url_open().
    62eaaea deprecate url_connect.
    5652bb9 deprecate url_alloc.
    333e894 deprecate url_open_protocol
    e230705 deprecate url_poll and URLPollEntry

2011-04-10 - lavu  50.40.0 - pixfmt.h
  Add PIX_FMT_BGR48LE and PIX_FMT_BGR48BE pixel formats

2011-04-08 - lavf 52.106.0 - avformat.h
  Minor avformat.h cleanup:
    a9bf9d8 deprecate av_guess_image2_codec
    c3675df rename avf_sdp_create->av_sdp_create

2011-04-03 - lavf 52.105.0 - avio.h
  Large-scale renaming/deprecating of AVIOContext-related functions:
    724f6a0 deprecate url_fdopen
    403ee83 deprecate url_open_dyn_packet_buf
    6dc7d80 rename url_close_dyn_buf       -> avio_close_dyn_buf
    b92c545 rename url_open_dyn_buf        -> avio_open_dyn_buf
    8978fed introduce an AVIOContext.seekable field as a replacement for
            AVIOContext.is_streamed and url_is_streamed()
    b64030f deprecate get_checksum()
    4c4427a deprecate init_checksum()
    4ec153b deprecate udp_set_remote_url/get_local_port
    933e90a deprecate av_url_read_fseek/fpause
    8d9769a deprecate url_fileno
    b7f2fdd rename put_flush_packet -> avio_flush
    35f1023 deprecate url_close_buf
    83fddae deprecate url_open_buf
    d9d86e0 rename url_fprintf -> avio_printf
    59f65d9 deprecate url_setbufsize
    3e68b3b deprecate url_ferror
    66e5b1d deprecate url_feof
    e8bb2e2 deprecate url_fget_max_packet_size
    76aa876 rename url_fsize -> avio_size
    e519753 deprecate url_fgetc
    655e45e deprecate url_fgets
    a2704c9 rename url_ftell -> avio_tell
    e16ead0 deprecate get_strz() in favor of avio_get_str
    0300db8,2af07d3 rename url_fskip -> avio_skip
    6b4aa5d rename url_fseek -> avio_seek
    61840b4 deprecate put_tag
    22a3212 rename url_fopen/fclose -> avio_open/close.
    0ac8e2b deprecate put_nbyte
    77eb550 rename put_byte          -> avio_w8
                   put_[b/l]e<type>  -> avio_w[b/l]<type>
                   put_buffer        -> avio_write
    b7effd4 rename get_byte          -> avio_r8,
                   get_[b/l]e<type>  -> avio_r[b/l]<type>
                   get_buffer        -> avio_read
    b3db9ce deprecate get_partial_buffer
    8d9ac96 rename av_alloc_put_byte -> avio_alloc_context

2011-03-25 - 34b47d7 - lavc 52.115.0 - AVCodecContext.audio_service_type
  Add audio_service_type field to AVCodecContext.

2011-XX-XX - XXXXXXX - lavu  XX.XXX.X - pixfmt.h
  Add PIX_FMT_BGR48LE and PIX_FMT_BGR48BE pixel formats

2011-03-02 - 863c471 - lavf  52.103.0 - av_pkt_dump2, av_pkt_dump_log2
  Add new functions av_pkt_dump2, av_pkt_dump_log2 that uses the
  source stream timebase for outputting timestamps. Deprecate
  av_pkt_dump and av_pkt_dump_log.

2011-02-20 - e731b8d - lavf  52.102.0 - avio.h
  * e731b8d - rename init_put_byte() to ffio_init_context(), deprecating the
              original, and move it to a private header so it is no longer
              part of our public API. Instead, use av_alloc_put_byte().
  * ae628ec - rename ByteIOContext to AVIOContext.

2011-02-16 - 09d171b - lavf  52.101.0 - avformat.h
                       lavu  52.39.0  - parseutils.h
  * 610219a - Add av_ prefix to dump_format().
  * f6c7375 - Replace parse_date() in lavf with av_parse_time() in lavu.
  * ab0287f - Move find_info_tag from lavf to lavu and add av_prefix to it.

2011-02-15 - lavu 52.38.0 - merge libavcore
  libavcore is merged back completely into libavutil

2011-02-10 - 55bad0c - lavc 52.113.0 - vbv_delay
  Add vbv_delay field to AVCodecContext

2011-02-14 - 24a83bd - lavf 52.100.0 - AV_DISPOSITION_CLEAN_EFFECTS
  Add AV_DISPOSITION_CLEAN_EFFECTS disposition flag.

2011-02-14 - 910b5b8 - lavfi 1.76.0 - AVFilterLink sample_aspect_ratio
  Add sample_aspect_ratio field to AVFilterLink.

2011-02-10 - 12c14cd - lavf 52.99.0 - AVStream.disposition
  Add AV_DISPOSITION_HEARING_IMPAIRED and AV_DISPOSITION_VISUAL_IMPAIRED.

2011-02-09 - 5592734 - lavc 52.112.0 - avcodec_thread_init()
  Deprecate avcodec_thread_init()/avcodec_thread_free() use; instead
  set thread_count before calling avcodec_open.

2011-02-09 - 778b08a - lavc 52.111.0 - threading API
  Add CODEC_CAP_FRAME_THREADS with new restrictions on get_buffer()/
  release_buffer()/draw_horiz_band() callbacks for appropriate codecs.
  Add thread_type and active_thread_type fields to AVCodecContext.

2011-02-08 - 3940caa - lavf 52.98.0 - av_probe_input_buffer
  Add av_probe_input_buffer() to avformat.h for probing format from a
  ByteIOContext.

2011-02-06 - fe174fc - lavf 52.97.0 - avio.h
  Add flag for non-blocking protocols: URL_FLAG_NONBLOCK

2011-02-04 - f124b08 - lavf 52.96.0 - avformat_free_context()
  Add avformat_free_context() in avformat.h.

2011-02-03 - f5b82f4 - lavc 52.109.0 - add CODEC_ID_PRORES
  Add CODEC_ID_PRORES to avcodec.h.

2011-02-03 - fe9a3fb - lavc 52.109.0 - H.264 profile defines
  Add defines for H.264 * Constrained Baseline and Intra profiles

2011-02-02 - lavf 52.95.0
  * 50196a9 - add a new installed header version.h.
  * 4efd5cf, dccbd97, 93b78d1 - add several variants of public
    avio_{put,get}_str* functions.  Deprecate corresponding semi-public
    {put,get}_str*.

2011-02-02 - dfd2a00 - lavu 50.37.0 - log.h
  Make av_dlog public.

2011-01-31 - X - lavfi 1.76.0 - vsrc_buffer
  Add sample_aspect_ratio fields to vsrc_buffer arguments

2011-01-31 - X - lavfi 1.75.0 - AVFilterLink sample_aspect_ratio
  Add sample_aspect_ratio field to AVFilterLink.

2011-01-15 - r26374 - lavfi 1.74.0 - AVFilterBufferRefAudioProps
  Rename AVFilterBufferRefAudioProps.samples_nb to nb_samples.

2011-01-14 - r26330 - lavf 52.93.0 - av_metadata_copy()
  Add av_metadata_copy() in avformat.h.

2011-01-07 - r26262 - lavc 52.107.0 - deprecate reordered_opaque
  Deprecate reordered_opaque in favor of pkt_pts/dts.

2011-01-07 - r26261 - lavc 52.106.0 - pkt_dts
  Add pkt_dts to AVFrame, this will in the future allow multithreading decoders
  to not mess up dts.

2011-01-07 - r26260 - lavc 52.105.0 - pkt_pts
  Add pkt_pts to AVFrame.

2011-01-07 - r26259 - lavc 52.104.0 - av_get_profile_name()
  Add av_get_profile_name to libavcodec/avcodec.h.

2010-12-27 - r26108 - lavfi 1.71.0 - AV_PERM_NEG_LINESIZES
  Add AV_PERM_NEG_LINESIZES in avfilter.h.

2010-12-27 - r26104 - lavf 52.91.0 - av_find_best_stream()
  Add av_find_best_stream to libavformat/avformat.h.

2010-12-27 - r26103 - lavf 52.90.0
  Add AVFMT_NOSTREAMS flag for formats with no streams,
  like e.g. text metadata.

2010-12-22 - r26073 - lavu 50.36.0 - file.h
  Add functions av_file_map() and av_file_unmap() in file.h.

2010-12-19 - r26056 - lavu 50.35.0 - error.h
  Add "not found" error codes:
  AVERROR_DEMUXER_NOT_FOUND
  AVERROR_MUXER_NOT_FOUND
  AVERROR_DECODER_NOT_FOUND
  AVERROR_ENCODER_NOT_FOUND
  AVERROR_PROTOCOL_NOT_FOUND
  AVERROR_FILTER_NOT_FOUND
  AVERROR_BSF_NOT_FOUND
  AVERROR_STREAM_NOT_FOUND

2010-12-09 - r25923 - lavcore 0.16.0 - avcore.h
  Move AV_NOPTS_VALUE, AV_TIME_BASE, AV_TIME_BASE_Q symbols from
  avcodec.h to avcore.h.

2010-12-04 - r25886 - lavc 52.98.0 - CODEC_CAP_NEG_LINESIZES
  Add CODEC_CAP_NEG_LINESIZES codec capability flag in avcodec.h.

2010-12-04 - r25879 - lavu 50.34.0 - av_get_pix_fmt_string()
  Deprecate avcodec_pix_fmt_string() in favor of
  pixdesc.h/av_get_pix_fmt_string().

2010-12-04 - r25878 - lavcore 0.15.0 - av_image_alloc()
  Add av_image_alloc() to libavcore/imgutils.h.

2010-12-02 - r25862 - lavfi 1.67.0 - avfilter_graph_create_filter()
  Add function avfilter_graph_create_filter() in avfiltergraph.h.

2010-11-25 - r25826 - lavfi 1.65.0 - avfilter_get_video_buffer_ref_from_arrays()
  Add function avfilter_get_video_buffer_ref_from_arrays() in
  avfilter.h.

2010-11-21 - r25787 - lavcore 0.14.0 - audioconvert.h
  Add a public audio channel API in audioconvert.h, and deprecate the
  corresponding functions in libavcodec:
  avcodec_get_channel_name()
  avcodec_get_channel_layout()
  avcodec_get_channel_layout_string()
  avcodec_channel_layout_num_channels()
  and the CH_* macros defined in libavcodec/avcodec.h.

2010-11-21 - r25777 - lavf 52.85.0 - avformat.h
  Add av_append_packet().

2010-11-21 - r25776 - lavc 52.97.0 - avcodec.h
  Add av_grow_packet().

2010-11-17 - r25761 - lavcore 0.13.0 - parseutils.h
  Add av_parse_color() declared in libavcore/parseutils.h.

2010-11-13 - r25745 - lavc 52.95.0 - AVCodecContext
  Add AVCodecContext.subtitle_header and AVCodecContext.subtitle_header_size
  fields.

2010-11-13 - r25740 - lavfi 1.62.0 - avfiltergraph.h
  Make avfiltergraph.h public.

2010-11-13 - r25737 - lavfi 1.61.0 - avfiltergraph.h
  Remove declarations from avfiltergraph.h for the functions:
  avfilter_graph_check_validity()
  avfilter_graph_config_links()
  avfilter_graph_config_formats()
  which are now internal.
  Use avfilter_graph_config() instead.

2010-11-08 - r25708 - lavu 50.33.0 - eval.h
  Deprecate functions:
  av_parse_and_eval_expr(),
  av_parse_expr(),
  av_eval_expr(),
  av_free_expr(),
  in favor of the functions:
  av_expr_parse_and_eval(),
  av_expr_parse(),
  av_expr_eval(),
  av_expr_free().

2010-11-08 - r25707 - lavfi 1.59.0 - avfilter_free()
  Rename avfilter_destroy() to avfilter_free().
  This change breaks libavfilter API/ABI.

2010-11-07 - r25705 - lavfi 1.58.0 - avfiltergraph.h
  Remove graphparser.h header, move AVFilterInOut and
  avfilter_graph_parse() declarations to libavfilter/avfiltergraph.h.

2010-11-07 - r25700 - lavfi 1.57.0 - AVFilterInOut
  Rename field AVFilterInOut.filter to AVFilterInOut.filter_ctx.
  This change breaks libavfilter API.

2010-11-04 - r25674 - lavfi 1.56.0 - avfilter_graph_free()
  Rename avfilter_graph_destroy() to avfilter_graph_free().
  This change breaks libavfilter API/ABI.

2010-11-04 - r25673 - lavfi 1.55.0 - avfilter_graph_alloc()
  Add avfilter_graph_alloc() to libavfilter/avfiltergraph.h.

2010-11-02 - r25654 - lavcore 0.12.0 - av_get_bits_per_sample_fmt()
  Add av_get_bits_per_sample_fmt() to libavcore/samplefmt.h and
  deprecate av_get_bits_per_sample_format().

2010-11-02 - r25653 - lavcore 0.11.0 - samplefmt.h
  Add sample format functions in libavcore/samplefmt.h:
  av_get_sample_fmt_name(),
  av_get_sample_fmt(),
  av_get_sample_fmt_string(),
  and deprecate the corresponding libavcodec/audioconvert.h functions:
  avcodec_get_sample_fmt_name(),
  avcodec_get_sample_fmt(),
  avcodec_sample_fmt_string().

2010-11-02 - r25652 - lavcore 0.10.0 - samplefmt.h
  Define enum AVSampleFormat in libavcore/samplefmt.h, deprecate enum
  SampleFormat.

2010-10-16 - r25502 - lavfi 1.52.0 - avfilter_graph_config()
  Add the function avfilter_graph_config() in avfiltergraph.h.

2010-10-15 - r25493 - lavf 52.83.0 - metadata API
  Change demuxers to export metadata in generic format and
  muxers to accept generic format. Deprecate the public
  conversion API.

2010-10-10 - r25441 - lavfi 1.49.0 - AVFilterLink.time_base
  Add time_base field to AVFilterLink.

2010-09-27 - r25236 - lavu 50.31.0 - av_set_options_string()
  Move av_set_options_string() from libavfilter/parseutils.h to
  libavutil/opt.h.

2010-09-27 - r25227 - lavfi 1.47.0 - AVFilterLink
  Make the AVFilterLink fields srcpad and dstpad store the pointers to
  the source and destination pads, rather than their indexes.

2010-09-27 - r25225 - lavu 50.30.0 - av_get_token()
  Move av_get_token() from libavfilter/parseutils.h to
  libavutil/avstring.h.

2010-09-26 - r32368 - lsws 0.12.0 - swscale.h
  Add the functions sws_alloc_context() and sws_init_context().

2010-09-26 - r25210 - lavu 50.29.0 - opt.h
  Move libavcodec/opt.h to libavutil/opt.h.

2010-09-24 - r25174 - lavu 50.28.0 - av_log_set_flags()
  Default of av_log() changed due to many problems to the old no repeat
  detection. Read the docs of AV_LOG_SKIP_REPEATED in log.h before
  enabling it for your app!.

2010-09-24 - r25167 - lavc 52.90.0 - av_opt_show2()
  Deprecate av_opt_show() in favor or av_opt_show2().

2010-09-14 - r25120 - lavu 50.27.0 - av_popcount()
  Add av_popcount() to libavutil/common.h.

2010-09-08 - r25076 - lavu 50.26.0 - av_get_cpu_flags()
  Add av_get_cpu_flags().

2010-09-07 - r25067 - lavcore 0.9.0 - av_image_copy()
  Add av_image_copy().

2010-09-07 - r25064 - lavcore 0.8.0 - av_image_copy_plane()
  Add av_image_copy_plane().

2010-09-07 - r25057 - lavcore 0.7.0 - imgutils.h
  Adopt hierarchical scheme for the imgutils.h function names,
  deprecate the old names.

2010-09-04 - r25040 - lavu 50.25.0 - AV_CPU_FLAG_*
  Deprecate the FF_MM_* flags defined in libavcodec/avcodec.h in favor
  of the AV_CPU_FLAG_* flags defined in libavutil/cpu.h.

2010-08-26 - r24936 - lavc 52.87.0 - avcodec_get_channel_layout()
  Add avcodec_get_channel_layout() in audioconvert.h.

2010-08-20 - r24851 - lavcore 0.6.0 - av_fill_image_max_pixsteps()
  Rename av_fill_image_max_pixstep() to av_fill_image_max_pixsteps().

2010-08-18 - r24827 - lavcore 0.5.0 - av_fill_image_max_pixstep()
  Add av_fill_image_max_pixstep() in imgutils.h.

2010-08-17 - r24814 - lavu 50.24.0 - AV_NE()
  Add the AV_NE macro.

2010-08-17 - r24811 - lavfi 1.36.0 - audio framework
  Implement AVFilterBufferRefAudioProps struct for audio properties,
  get_audio_buffer(), filter_samples() functions and related changes.

2010-08-12 - r24787 - lavcore 0.4.0 - av_get_image_linesize()
  Add av_get_image_linesize() in imgutils.h.

2010-08-11 - r24773 - lavfi 1.34.0 - AVFilterBufferRef
  Resize data and linesize arrays in AVFilterBufferRef to 8.

  This change breaks libavfilter API/ABI.

2010-08-11 - r24768 - lavc 52.85.0 - av_picture_data_copy()
  Add av_picture_data_copy in avcodec.h.

2010-08-11 - r24765 - lavfi 1.33.0 - avfilter_open()
  Change avfilter_open() signature:
  AVFilterContext *avfilter_open(AVFilter *filter, const char *inst_name) ->
  int avfilter_open(AVFilterContext **filter_ctx, AVFilter *filter, const char *inst_name);

  This change breaks libavfilter API/ABI.

2010-08-11 - r24763 - lavfi 1.32.0 - AVFilterBufferRef
  Add a type field to AVFilterBufferRef, and move video specific
  properties to AVFilterBufferRefVideoProps.

  This change breaks libavfilter API/ABI.

2010-08-07 - r24732 - lavfi 1.31.0 - AVFilterLink
  Rename AVFilterLink fields:
  AVFilterLink.srcpic    ->  AVFilterLink.src_buf
  AVFilterLink.cur_pic   ->  AVFilterLink.cur_buf
  AVFilterLink.outpic    ->  AVFilterLink.out_buf

2010-08-07 - r24731 - lavfi 1.30.0
  Rename functions and fields:
  avfilter_(un)ref_pic       -> avfilter_(un)ref_buffer
  avfilter_copy_picref_props -> avfilter_copy_buffer_ref_props
  AVFilterBufferRef.pic      -> AVFilterBufferRef.buffer

2010-08-07 - r24730 - lavfi 1.29.0 - AVFilterBufferRef
  Rename AVFilterPicRef to AVFilterBufferRef.

2010-08-07 - r24728 - lavfi 1.28.0 - AVFilterBuffer
  Move format field from AVFilterBuffer to AVFilterPicRef.

2010-08-06 - r24709 - lavcore 0.3.0 - av_check_image_size()
  Deprecate avcodec_check_dimensions() in favor of the function
  av_check_image_size() defined in libavcore/imgutils.h.

2010-07-30 - r24592 - lavfi 1.27.0 - AVFilterBuffer
  Increase size of the arrays AVFilterBuffer.data and
  AVFilterBuffer.linesize from 4 to 8.

  This change breaks libavfilter ABI.

2010-07-29 - r24583 - lavcore 0.2.0 - imgutils.h
  Add functions av_fill_image_linesizes() and
  av_fill_image_pointers(), declared in libavcore/imgutils.h.

2010-07-27 - r24518 - lavcore 0.1.0 - parseutils.h
  Deprecate av_parse_video_frame_size() and av_parse_video_frame_rate()
  defined in libavcodec in favor of the newly added functions
  av_parse_video_size() and av_parse_video_rate() declared in
  libavcore/parseutils.h.

2010-07-23 - r24439 - lavu 50.23.0 - mathematics.h
  Add the M_PHI constant definition.

2010-07-22 - r24424 - lavfi 1.26.0 - media format generalization
  Add a type field to AVFilterLink.

  Change the field types:
  enum PixelFormat format   -> int format   in AVFilterBuffer
  enum PixelFormat *formats -> int *formats in AVFilterFormats
  enum PixelFormat *format  -> int format   in AVFilterLink

  Change the function signatures:
  AVFilterFormats *avfilter_make_format_list(const enum PixelFormat *pix_fmts); ->
  AVFilterFormats *avfilter_make_format_list(const int *fmts);

  int avfilter_add_colorspace(AVFilterFormats **avff, enum PixelFormat pix_fmt); ->
  int avfilter_add_format    (AVFilterFormats **avff, int fmt);

  AVFilterFormats *avfilter_all_colorspaces(void); ->
  AVFilterFormats *avfilter_all_formats    (enum AVMediaType type);

  This change breaks libavfilter API/ABI.

2010-07-21 - r24393 - lavcore 0.0.0
  Add libavcore.

2010-07-17 - r24291 - lavfi 1.25.0 - AVFilterBuffer
  Remove w and h fields from AVFilterBuffer.

2010-07-17 - r24284 - lavfi 1.24.0 - AVFilterBuffer
  Rename AVFilterPic to AVFilterBuffer.

2010-07-17 - r24278 - lavf 52.74.0 - url_fskip()
  Make url_fskip() return an int error code instead of void.

2010-07-11 - r24199 - lavc 52.83.0
  Add AVCodecContext.lpc_type and AVCodecContext.lpc_passes fields.
  Add AVLPCType enum.
  Deprecate AVCodecContext.use_lpc.

2010-07-11 - r24185 - lavc 52.82.0 - avsubtitle_free()
  Add a function for free the contents of a AVSubtitle generated by
  avcodec_decode_subtitle.

2010-07-11 - r24174 - lavu 50.22.0 - bswap.h and intreadwrite.h
  Make the bswap.h and intreadwrite.h API public.

2010-07-08 - r24101 - lavu 50.21.0 - pixdesc.h
  Rename read/write_line() to av_read/write_image_line().

2010-07-07 - r24091 - lavfi 1.21.0 - avfilter_copy_picref_props()
  Add avfilter_copy_picref_props().

2010-07-03 - r24021 - lavc 52.79.0
  Add FF_COMPLIANCE_UNOFFICIAL and change all instances of
  FF_COMPLIANCE_INOFFICIAL to use FF_COMPLIANCE_UNOFFICIAL.

2010-07-02 - r23985 - lavu 50.20.0 - lfg.h
  Export av_lfg_init(), av_lfg_get(), av_mlfg_get(), and av_bmg_get() through
  lfg.h.

2010-06-28 - r23835 - lavfi 1.20.1 - av_parse_color()
  Extend av_parse_color() syntax, make it accept an alpha value specifier and
  set the alpha value to 255 by default.

2010-06-22 - r23706 - lavf 52.71.0 - URLProtocol.priv_data_size, priv_data_class
  Add priv_data_size and priv_data_class to URLProtocol.

2010-06-22 - r23704 - lavf 52.70.0 - url_alloc(), url_connect()
  Add url_alloc() and url_connect().

2010-06-22 - r23702 - lavf 52.69.0 - av_register_protocol2()
  Add av_register_protocol2(), deprecating av_register_protocol().

2010-06-09 - r23551 - lavu 50.19.0 - av_compare_mod()
  Add av_compare_mod() to libavutil/mathematics.h.

2010-06-05 - r23485 - lavu 50.18.0 - eval API
  Make the eval API public.

2010-06-04 - r23461 - lavu 50.17.0 - AV_BASE64_SIZE
  Add AV_BASE64_SIZE() macro.

2010-06-02 - r23421 - lavc 52.73.0 - av_get_codec_tag_string()
  Add av_get_codec_tag_string().

2010-06-01 - r31301 - lsws 0.11.0 - convertPalette API
  Add sws_convertPalette8ToPacked32() and sws_convertPalette8ToPacked24().

2010-05-26 - r23334 - lavc 52.72.0 - CODEC_CAP_EXPERIMENTAL
  Add CODEC_CAP_EXPERIMENTAL flag.
  NOTE: this was backported to 0.6

2010-05-23 - r23255 - lavu 50.16.0 - av_get_random_seed()
  Add av_get_random_seed().

2010-05-18 - r23161 - lavf 52.63.0 - AVFMT_FLAG_RTP_HINT
  Add AVFMT_FLAG_RTP_HINT as possible value for AVFormatContext.flags.
  NOTE: this was backported to 0.6

2010-05-09 - r23066 - lavfi 1.20.0 - AVFilterPicRef
  Add interlaced and top_field_first fields to AVFilterPicRef.

------------------------------8<-------------------------------------
                   0.6 branch was cut here
----------------------------->8--------------------------------------

2010-05-01 - r23002 - lavf 52.62.0 - probe function
  Add av_probe_input_format2 to API, it allows ignoring probe
  results below given score and returns the actual probe score.

2010-04-01 - r22806 - lavf 52.61.0 - metadata API
  Add a flag for av_metadata_set2() to disable overwriting of
  existing tags.

2010-04-01 - r22753 - lavc 52.66.0
  Add avcodec_get_edge_width().

2010-03-31 - r22750 - lavc 52.65.0
  Add avcodec_copy_context().

2010-03-31 - r22748 - lavf 52.60.0 - av_match_ext()
  Make av_match_ext() public.

2010-03-31 - r22736 - lavu 50.14.0 - AVMediaType
  Move AVMediaType enum from libavcodec to libavutil.

2010-03-31 - r22735 - lavc 52.64.0 - AVMediaType
  Define AVMediaType enum, and use it instead of enum CodecType, which
  is deprecated and will be dropped at the next major bump.

2010-03-25 - r22684 - lavu 50.13.0 - av_strerror()
  Implement av_strerror().

2010-03-23 - r22649 - lavc 52.60.0 - av_dct_init()
  Support DCT-I and DST-I.

2010-03-15 - r22540 - lavf 52.56.0 - AVFormatContext.start_time_realtime
  Add AVFormatContext.start_time_realtime field.

2010-03-13 - r22506 - lavfi 1.18.0 - AVFilterPicRef.pos
  Add AVFilterPicRef.pos field.

2010-03-13 - r22501 - lavu 50.12.0 - error.h
  Move error code definitions from libavcodec/avcodec.h to
  the new public header libavutil/error.h.

2010-03-07 - r22291 - lavc 52.56.0 - avfft.h
  Add public FFT interface.

2010-03-06 - r22251 - lavu 50.11.0 - av_stristr()
  Add av_stristr().

2010-03-03 - r22174 - lavu 50.10.0 - av_tree_enumerate()
  Add av_tree_enumerate().

2010-02-07 - r21673 - lavu 50.9.0 - av_compare_ts()
  Add av_compare_ts().

2010-02-05 - r30513 - lsws 0.10.0 - sws_getCoefficients()
  Add sws_getCoefficients().

2010-02-01 - r21587 - lavf 52.50.0 - metadata API
  Add a list of generic tag names, change 'author' -> 'artist',
  'year' -> 'date'.

2010-01-30 - r21545 - lavu 50.8.0 - av_get_pix_fmt()
  Add av_get_pix_fmt().

2010-01-21 - r30381 - lsws 0.9.0 - sws_scale()
  Change constness attributes of sws_scale() parameters.

2010-01-10 - r21121 - lavfi 1.15.0 - avfilter_graph_config_links()
  Add a log_ctx parameter to avfilter_graph_config_links().

2010-01-07 - r30236 - lsws 0.8.0 - sws_isSupported{In,Out}put()
  Add sws_isSupportedInput() and sws_isSupportedOutput() functions.

2010-01-06 - r21035 - lavfi 1.14.0 - avfilter_add_colorspace()
  Change the avfilter_add_colorspace() signature, make it accept an
  (AVFilterFormats **) rather than an (AVFilterFormats *) as before.

2010-01-03 - r21007 - lavfi 1.13.0 - avfilter_add_colorspace()
  Add avfilter_add_colorspace().

2010-01-02 - r20998 - lavf 52.46.0 - av_match_ext()
  Add av_match_ext(), it should be used in place of match_ext().

2010-01-01 - r20991 - lavf 52.45.0 - av_guess_format()
  Add av_guess_format(), it should be used in place of guess_format().

2009-12-13 - r20834 - lavf 52.43.0 - metadata API
  Add av_metadata_set2(), AV_METADATA_DONT_STRDUP_KEY and
  AV_METADATA_DONT_STRDUP_VAL.

2009-12-13 - r20829 - lavu 50.7.0 - avstring.h API
  Add av_d2str().

2009-12-13 - r20826 - lavc 52.42.0 - AVStream
  Add avg_frame_rate.

2009-12-12 - r20808 - lavu 50.6.0 - av_bmg_next()
  Introduce the av_bmg_next() function.

2009-12-05 - r20734 - lavfi 1.12.0 - avfilter_draw_slice()
  Add a slice_dir parameter to avfilter_draw_slice().

2009-11-26 - r20611 - lavfi 1.11.0 - AVFilter
  Remove the next field from AVFilter, this is not anymore required.

2009-11-25 - r20607 - lavfi 1.10.0 - avfilter_next()
  Introduce the avfilter_next() function.

2009-11-25 - r20605 - lavfi 1.9.0 - avfilter_register()
  Change the signature of avfilter_register() to make it return an
  int. This is required since now the registration operation may fail.

2009-11-25 - r20603 - lavu 50.5.0 - pixdesc.h API
  Make the pixdesc.h API public.

2009-10-27 - r20385 - lavfi 1.5.0 - AVFilter.next
  Add a next field to AVFilter, this is used for simplifying the
  registration and management of the registered filters.

2009-10-23 - r20356 - lavfi 1.4.1 - AVFilter.description
  Add a description field to AVFilter.

2009-10-19 - r20302 - lavfi 1.3.0 - avfilter_make_format_list()
  Change the interface of avfilter_make_format_list() from
  avfilter_make_format_list(int n, ...) to
  avfilter_make_format_list(enum PixelFormat *pix_fmts).

2009-10-18 - r20272 - lavfi 1.0.0 - avfilter_get_video_buffer()
  Make avfilter_get_video_buffer() recursive and add the w and h
  parameters to it.

2009-10-07 - r20189 - lavfi 0.5.1 - AVFilterPic
  Add w and h fields to AVFilterPic.

2009-06-22 - r19250 - lavf 52.34.1 - AVFormatContext.packet_size
  This is now an unsigned int instead of a signed int.

2009-06-19 - r19222 - lavc 52.32.0 - AVSubtitle.pts
  Add a pts field to AVSubtitle which gives the subtitle packet pts
  in AV_TIME_BASE. Some subtitle de-/encoders (e.g. XSUB) will
  not work right without this.

2009-06-03 - r19078 - lavc 52.30.2 - AV_PKT_FLAG_KEY
  PKT_FLAG_KEY has been deprecated and will be dropped at the next
  major version. Use AV_PKT_FLAG_KEY instead.

2009-06-01 - r19025 - lavc 52.30.0 - av_lockmgr_register()
  av_lockmgr_register() can be used to register a callback function
  that lavc (and in the future, libraries that depend on lavc) can use
  to implement mutexes. The application should provide a callback function
  that implements the AV_LOCK_* operations described in avcodec.h.
  When the lock manager is registered, FFmpeg is guaranteed to behave
  correctly in a multi-threaded application.

2009-04-30 - r18719 - lavc 52.28.0 - av_free_packet()
  av_free_packet() is no longer an inline function. It is now exported.

2009-04-11 - r18431 - lavc 52.25.0 - deprecate av_destruct_packet_nofree()
  Please use NULL instead. This has been supported since r16506
  (lavf > 52.23.1, lavc > 52.10.0).

2009-04-07 - r18351 - lavc 52.23.0 - avcodec_decode_video/audio/subtitle
  The old decoding functions are deprecated, all new code should use the
  new functions avcodec_decode_video2(), avcodec_decode_audio3() and
  avcodec_decode_subtitle2(). These new functions take an AVPacket *pkt
  argument instead of a const uint8_t *buf / int buf_size pair.

2009-04-03 - r18321 - lavu 50.3.0 - av_fifo_space()
  Introduce the av_fifo_space() function.

2009-04-02 - r18317 - lavc 52.23.0 - AVPacket
  Move AVPacket declaration from libavformat/avformat.h to
  libavcodec/avcodec.h.

2009-03-22 - r18163 - lavu 50.2.0 - RGB32 pixel formats
  Convert the pixel formats PIX_FMT_ARGB, PIX_FMT_RGBA, PIX_FMT_ABGR,
  PIX_FMT_BGRA, which were defined as macros, into enum PixelFormat values.
  Conversely PIX_FMT_RGB32, PIX_FMT_RGB32_1, PIX_FMT_BGR32 and
  PIX_FMT_BGR32_1 are now macros.
  avcodec_get_pix_fmt() now recognizes the "rgb32" and "bgr32" aliases.
  Re-sort the enum PixelFormat list accordingly.
  This change breaks API/ABI backward compatibility.

2009-03-22 - r18133 - lavu 50.1.0 - PIX_FMT_RGB5X5 endian variants
  Add the enum PixelFormat values:
  PIX_FMT_RGB565BE, PIX_FMT_RGB565LE, PIX_FMT_RGB555BE, PIX_FMT_RGB555LE,
  PIX_FMT_BGR565BE, PIX_FMT_BGR565LE, PIX_FMT_BGR555BE, PIX_FMT_BGR555LE.

2009-03-21 - r18116 - lavu 50.0.0  - av_random*
  The Mersenne Twister PRNG implemented through the av_random* functions
  was removed. Use the lagged Fibonacci PRNG through the av_lfg* functions
  instead.

2009-03-08 - r17869 - lavu 50.0.0  - AVFifoBuffer
  av_fifo_init, av_fifo_read, av_fifo_write and av_fifo_realloc were dropped
  and replaced by av_fifo_alloc, av_fifo_generic_read, av_fifo_generic_write
  and av_fifo_realloc2.
  In addition, the order of the function arguments of av_fifo_generic_read
  was changed to match av_fifo_generic_write.
  The AVFifoBuffer/struct AVFifoBuffer may only be used in an opaque way by
  applications, they may not use sizeof() or directly access members.

2009-03-01 - r17682 - lavf 52.31.0 - Generic metadata API
  Introduce a new metadata API (see av_metadata_get() and friends).
  The old API is now deprecated and should not be used anymore. This especially
  includes the following structure fields:
    - AVFormatContext.title
    - AVFormatContext.author
    - AVFormatContext.copyright
    - AVFormatContext.comment
    - AVFormatContext.album
    - AVFormatContext.year
    - AVFormatContext.track
    - AVFormatContext.genre
    - AVStream.language
    - AVStream.filename
    - AVProgram.provider_name
    - AVProgram.name
    - AVChapter.title<|MERGE_RESOLUTION|>--- conflicted
+++ resolved
@@ -13,7 +13,6 @@
 
 API changes, most recent first:
 
-<<<<<<< HEAD
 2011-05-22 - xxxxxx - lavf 53.2.0 - avformat.h
   Introduce avformat_alloc_output_context2() and deprecate
   avformat_alloc_output_context().
@@ -26,10 +25,9 @@
 
 2011-05-XX - XXXXXX - lavfi 2.6.0 - avcodec.h
   Add avfilter_get_video_buffer_ref_from_frame() to libavfilter/avcodec.h.
-=======
+
 2011-05-25 - 30315a8 - lavf 53.1.0 - avformat.h
   Add fps_probe_size to AVFormatContext.
->>>>>>> a2ee2843
 
 2011-05-18 - 64150ff - lavc 53.4.0 - AVCodecContext.request_sample_fmt
   Add request_sample_fmt field to AVCodecContext.
