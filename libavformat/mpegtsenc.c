/*
 * MPEG2 transport stream (aka DVB) muxer
 * Copyright (c) 2003 Fabrice Bellard
 *
 * This file is part of FFmpeg.
 *
 * FFmpeg is free software; you can redistribute it and/or
 * modify it under the terms of the GNU Lesser General Public
 * License as published by the Free Software Foundation; either
 * version 2.1 of the License, or (at your option) any later version.
 *
 * FFmpeg is distributed in the hope that it will be useful,
 * but WITHOUT ANY WARRANTY; without even the implied warranty of
 * MERCHANTABILITY or FITNESS FOR A PARTICULAR PURPOSE.  See the GNU
 * Lesser General Public License for more details.
 *
 * You should have received a copy of the GNU Lesser General Public
 * License along with FFmpeg; if not, write to the Free Software
 * Foundation, Inc., 51 Franklin Street, Fifth Floor, Boston, MA 02110-1301 USA
 */

#include "libavutil/bswap.h"
#include "libavutil/crc.h"
#include "libavutil/dict.h"
#include "libavutil/mathematics.h"
#include "libavutil/opt.h"
#include "libavutil/avassert.h"
#include "libavcodec/mpegvideo.h"
#include "avformat.h"
#include "internal.h"
#include "mpegts.h"
#include "adts.h"

#define PCR_TIME_BASE 27000000

/* write DVB SI sections */

/*********************************************/
/* mpegts section writer */

typedef struct MpegTSSection {
    int pid;
    int cc;
    void (*write_packet)(struct MpegTSSection *s, const uint8_t *packet);
    void *opaque;
} MpegTSSection;

typedef struct MpegTSService {
    MpegTSSection pmt; /* MPEG2 pmt table context */
    int sid;           /* service ID */
    char *name;
    char *provider_name;
    int pcr_pid;
    int pcr_packet_count;
    int pcr_packet_period;
} MpegTSService;

typedef struct MpegTSWrite {
    const AVClass *av_class;
    MpegTSSection pat; /* MPEG2 pat table */
    MpegTSSection sdt; /* MPEG2 sdt table context */
    MpegTSService **services;
    int sdt_packet_count;
    int sdt_packet_period;
    int pat_packet_count;
    int pat_packet_period;
    int nb_services;
    int onid;
    int tsid;
    int64_t first_pcr;
    int mux_rate; ///< set to 1 when VBR

    int transport_stream_id;
    int original_network_id;
    int service_id;

    int pmt_start_pid;
    int start_pid;
    int m2ts_mode;
} MpegTSWrite;

static const AVOption options[] = {
    { "mpegts_transport_stream_id", "Set transport_stream_id field.",
      offsetof(MpegTSWrite, transport_stream_id), AV_OPT_TYPE_INT, {.dbl = 0x0001 }, 0x0001, 0xffff, AV_OPT_FLAG_ENCODING_PARAM},
    { "mpegts_original_network_id", "Set original_network_id field.",
      offsetof(MpegTSWrite, original_network_id), AV_OPT_TYPE_INT, {.dbl = 0x0001 }, 0x0001, 0xffff, AV_OPT_FLAG_ENCODING_PARAM},
    { "mpegts_service_id", "Set service_id field.",
      offsetof(MpegTSWrite, service_id), AV_OPT_TYPE_INT, {.dbl = 0x0001 }, 0x0001, 0xffff, AV_OPT_FLAG_ENCODING_PARAM},
    { "mpegts_pmt_start_pid", "Set the first pid of the PMT.",
      offsetof(MpegTSWrite, pmt_start_pid), AV_OPT_TYPE_INT, {.dbl = 0x1000 }, 0x0010, 0x1f00, AV_OPT_FLAG_ENCODING_PARAM},
    { "mpegts_start_pid", "Set the first pid.",
      offsetof(MpegTSWrite, start_pid), AV_OPT_TYPE_INT, {.dbl = 0x0100 }, 0x0100, 0x0f00, AV_OPT_FLAG_ENCODING_PARAM},
    {"mpegts_m2ts_mode", "Enable m2ts mode.",
        offsetof(MpegTSWrite, m2ts_mode), AV_OPT_TYPE_INT, {.dbl = -1 },
        -1,1, AV_OPT_FLAG_ENCODING_PARAM},
    { "muxrate", NULL, offsetof(MpegTSWrite, mux_rate), AV_OPT_TYPE_INT, {1}, 0, INT_MAX, AV_OPT_FLAG_ENCODING_PARAM},
    { NULL },
};

static const AVClass mpegts_muxer_class = {
    .class_name     = "MPEGTS muxer",
    .item_name      = av_default_item_name,
    .option         = options,
    .version        = LIBAVUTIL_VERSION_INT,
};

/* NOTE: 4 bytes must be left at the end for the crc32 */
static void mpegts_write_section(MpegTSSection *s, uint8_t *buf, int len)
{
    unsigned int crc;
    unsigned char packet[TS_PACKET_SIZE];
    const unsigned char *buf_ptr;
    unsigned char *q;
    int first, b, len1, left;

    crc = av_bswap32(av_crc(av_crc_get_table(AV_CRC_32_IEEE), -1, buf, len - 4));
    buf[len - 4] = (crc >> 24) & 0xff;
    buf[len - 3] = (crc >> 16) & 0xff;
    buf[len - 2] = (crc >> 8) & 0xff;
    buf[len - 1] = (crc) & 0xff;

    /* send each packet */
    buf_ptr = buf;
    while (len > 0) {
        first = (buf == buf_ptr);
        q = packet;
        *q++ = 0x47;
        b = (s->pid >> 8);
        if (first)
            b |= 0x40;
        *q++ = b;
        *q++ = s->pid;
        s->cc = (s->cc + 1) & 0xf;
        *q++ = 0x10 | s->cc;
        if (first)
            *q++ = 0; /* 0 offset */
        len1 = TS_PACKET_SIZE - (q - packet);
        if (len1 > len)
            len1 = len;
        memcpy(q, buf_ptr, len1);
        q += len1;
        /* add known padding data */
        left = TS_PACKET_SIZE - (q - packet);
        if (left > 0)
            memset(q, 0xff, left);

        s->write_packet(s, packet);

        buf_ptr += len1;
        len -= len1;
    }
}

static inline void put16(uint8_t **q_ptr, int val)
{
    uint8_t *q;
    q = *q_ptr;
    *q++ = val >> 8;
    *q++ = val;
    *q_ptr = q;
}

static int mpegts_write_section1(MpegTSSection *s, int tid, int id,
                          int version, int sec_num, int last_sec_num,
                          uint8_t *buf, int len)
{
    uint8_t section[1024], *q;
    unsigned int tot_len;
    /* reserved_future_use field must be set to 1 for SDT */
    unsigned int flags = tid == SDT_TID ? 0xf000 : 0xb000;

    tot_len = 3 + 5 + len + 4;
    /* check if not too big */
    if (tot_len > 1024)
        return -1;

    q = section;
    *q++ = tid;
    put16(&q, flags | (len + 5 + 4)); /* 5 byte header + 4 byte CRC */
    put16(&q, id);
    *q++ = 0xc1 | (version << 1); /* current_next_indicator = 1 */
    *q++ = sec_num;
    *q++ = last_sec_num;
    memcpy(q, buf, len);

    mpegts_write_section(s, section, tot_len);
    return 0;
}

/*********************************************/
/* mpegts writer */

#define DEFAULT_PROVIDER_NAME   "FFmpeg"
#define DEFAULT_SERVICE_NAME    "Service01"

/* a PES packet header is generated every DEFAULT_PES_HEADER_FREQ packets */
#define DEFAULT_PES_HEADER_FREQ 16
#define DEFAULT_PES_PAYLOAD_SIZE ((DEFAULT_PES_HEADER_FREQ - 1) * 184 + 170)

/* we retransmit the SI info at this rate */
#define SDT_RETRANS_TIME 500
#define PAT_RETRANS_TIME 100
#define PCR_RETRANS_TIME 20

typedef struct MpegTSWriteStream {
    struct MpegTSService *service;
    int pid; /* stream associated pid */
    int cc;
    int payload_size;
    int first_pts_check; ///< first pts check needed
    int64_t payload_pts;
    int64_t payload_dts;
    int payload_flags;
    uint8_t payload[DEFAULT_PES_PAYLOAD_SIZE];
    ADTSContext *adts;
} MpegTSWriteStream;

static void mpegts_write_pat(AVFormatContext *s)
{
    MpegTSWrite *ts = s->priv_data;
    MpegTSService *service;
    uint8_t data[1012], *q;
    int i;

    q = data;
    for(i = 0; i < ts->nb_services; i++) {
        service = ts->services[i];
        put16(&q, service->sid);
        put16(&q, 0xe000 | service->pmt.pid);
    }
    mpegts_write_section1(&ts->pat, PAT_TID, ts->tsid, 0, 0, 0,
                          data, q - data);
}

static void mpegts_write_pmt(AVFormatContext *s, MpegTSService *service)
{
    //    MpegTSWrite *ts = s->priv_data;
    uint8_t data[1012], *q, *desc_length_ptr, *program_info_length_ptr;
    int val, stream_type, i;

    q = data;
    put16(&q, 0xe000 | service->pcr_pid);

    program_info_length_ptr = q;
    q += 2; /* patched after */

    /* put program info here */

    val = 0xf000 | (q - program_info_length_ptr - 2);
    program_info_length_ptr[0] = val >> 8;
    program_info_length_ptr[1] = val;

    for(i = 0; i < s->nb_streams; i++) {
        AVStream *st = s->streams[i];
        MpegTSWriteStream *ts_st = st->priv_data;
        AVDictionaryEntry *lang = av_dict_get(st->metadata, "language", NULL,0);
        switch(st->codec->codec_id) {
        case CODEC_ID_MPEG1VIDEO:
        case CODEC_ID_MPEG2VIDEO:
            stream_type = STREAM_TYPE_VIDEO_MPEG2;
            break;
        case CODEC_ID_MPEG4:
            stream_type = STREAM_TYPE_VIDEO_MPEG4;
            break;
        case CODEC_ID_H264:
            stream_type = STREAM_TYPE_VIDEO_H264;
            break;
        case CODEC_ID_DIRAC:
            stream_type = STREAM_TYPE_VIDEO_DIRAC;
            break;
        case CODEC_ID_MP2:
        case CODEC_ID_MP3:
            stream_type = STREAM_TYPE_AUDIO_MPEG1;
            break;
        case CODEC_ID_AAC:
            stream_type = STREAM_TYPE_AUDIO_AAC;
            break;
        case CODEC_ID_AAC_LATM:
            stream_type = STREAM_TYPE_AUDIO_AAC_LATM;
            break;
        case CODEC_ID_AC3:
            stream_type = STREAM_TYPE_AUDIO_AC3;
            break;
        default:
            stream_type = STREAM_TYPE_PRIVATE_DATA;
            break;
        }
        *q++ = stream_type;
        put16(&q, 0xe000 | ts_st->pid);
        desc_length_ptr = q;
        q += 2; /* patched after */

        /* write optional descriptors here */
        switch(st->codec->codec_type) {
        case AVMEDIA_TYPE_AUDIO:
            if(st->codec->codec_id==CODEC_ID_EAC3){
                *q++=0x7a; // EAC3 descriptor see A038 DVB SI
                *q++=1; // 1 byte, all flags sets to 0
                *q++=0; // omit all fields...
            }

            if (lang) {
                char *p;
                char *next = lang->value;
                uint8_t *len_ptr;

                *q++ = 0x0a; /* ISO 639 language descriptor */
                len_ptr = q++;
                *len_ptr = 0;

                for (p = lang->value; next && *len_ptr < 255 / 4 * 4; p = next + 1) {
                    next = strchr(p, ',');
                    if (strlen(p) != 3 && (!next || next != p + 3))
                        continue; /* not a 3-letter code */

                    *q++ = *p++;
                    *q++ = *p++;
                    *q++ = *p++;

                if (st->disposition & AV_DISPOSITION_CLEAN_EFFECTS)
                    *q++ = 0x01;
                else if (st->disposition & AV_DISPOSITION_HEARING_IMPAIRED)
                    *q++ = 0x02;
                else if (st->disposition & AV_DISPOSITION_VISUAL_IMPAIRED)
                    *q++ = 0x03;
                else
                    *q++ = 0; /* undefined type */

                    *len_ptr += 4;
                }

                if (*len_ptr == 0)
                    q -= 2; /* no language codes were written */
            }
            break;
        case AVMEDIA_TYPE_SUBTITLE:
            {
                const char *language;
                language = lang && strlen(lang->value)==3 ? lang->value : "eng";
                *q++ = 0x59;
                *q++ = 8;
                *q++ = language[0];
                *q++ = language[1];
                *q++ = language[2];
                *q++ = 0x10; /* normal subtitles (0x20 = if hearing pb) */
                if(st->codec->extradata_size == 4) {
                    memcpy(q, st->codec->extradata, 4);
                    q += 4;
                } else {
                    put16(&q, 1); /* page id */
                    put16(&q, 1); /* ancillary page id */
                }
            }
            break;
        case AVMEDIA_TYPE_VIDEO:
            if (stream_type == STREAM_TYPE_VIDEO_DIRAC) {
                *q++ = 0x05; /*MPEG-2 registration descriptor*/
                *q++ = 4;
                *q++ = 'd';
                *q++ = 'r';
                *q++ = 'a';
                *q++ = 'c';
            }
            break;
        }

        val = 0xf000 | (q - desc_length_ptr - 2);
        desc_length_ptr[0] = val >> 8;
        desc_length_ptr[1] = val;
    }
    mpegts_write_section1(&service->pmt, PMT_TID, service->sid, 0, 0, 0,
                          data, q - data);
}

/* NOTE: str == NULL is accepted for an empty string */
static void putstr8(uint8_t **q_ptr, const char *str)
{
    uint8_t *q;
    int len;

    q = *q_ptr;
    if (!str)
        len = 0;
    else
        len = strlen(str);
    *q++ = len;
    memcpy(q, str, len);
    q += len;
    *q_ptr = q;
}

static void mpegts_write_sdt(AVFormatContext *s)
{
    MpegTSWrite *ts = s->priv_data;
    MpegTSService *service;
    uint8_t data[1012], *q, *desc_list_len_ptr, *desc_len_ptr;
    int i, running_status, free_ca_mode, val;

    q = data;
    put16(&q, ts->onid);
    *q++ = 0xff;
    for(i = 0; i < ts->nb_services; i++) {
        service = ts->services[i];
        put16(&q, service->sid);
        *q++ = 0xfc | 0x00; /* currently no EIT info */
        desc_list_len_ptr = q;
        q += 2;
        running_status = 4; /* running */
        free_ca_mode = 0;

        /* write only one descriptor for the service name and provider */
        *q++ = 0x48;
        desc_len_ptr = q;
        q++;
        *q++ = 0x01; /* digital television service */
        putstr8(&q, service->provider_name);
        putstr8(&q, service->name);
        desc_len_ptr[0] = q - desc_len_ptr - 1;

        /* fill descriptor length */
        val = (running_status << 13) | (free_ca_mode << 12) |
            (q - desc_list_len_ptr - 2);
        desc_list_len_ptr[0] = val >> 8;
        desc_list_len_ptr[1] = val;
    }
    mpegts_write_section1(&ts->sdt, SDT_TID, ts->tsid, 0, 0, 0,
                          data, q - data);
}

static MpegTSService *mpegts_add_service(MpegTSWrite *ts,
                                         int sid,
                                         const char *provider_name,
                                         const char *name)
{
    MpegTSService *service;

    service = av_mallocz(sizeof(MpegTSService));
    if (!service)
        return NULL;
    service->pmt.pid = ts->pmt_start_pid + ts->nb_services;
    service->sid = sid;
    service->provider_name = av_strdup(provider_name);
    service->name = av_strdup(name);
    service->pcr_pid = 0x1fff;
    dynarray_add(&ts->services, &ts->nb_services, service);
    return service;
}

static int64_t get_pcr(const MpegTSWrite *ts, AVIOContext *pb)
{
    return av_rescale(avio_tell(pb) + 11, 8 * PCR_TIME_BASE, ts->mux_rate) +
           ts->first_pcr;
}

static void mpegts_prefix_m2ts_header(AVFormatContext *s)
{
    MpegTSWrite *ts = s->priv_data;
    if (ts->m2ts_mode) {
        int64_t pcr = get_pcr(s->priv_data, s->pb);
        uint32_t tp_extra_header = pcr % 0x3fffffff;
        tp_extra_header = AV_RB32(&tp_extra_header);
        avio_write(s->pb, (unsigned char *) &tp_extra_header,
                sizeof(tp_extra_header));
    }
}

static void section_write_packet(MpegTSSection *s, const uint8_t *packet)
{
    AVFormatContext *ctx = s->opaque;
    mpegts_prefix_m2ts_header(ctx);
    avio_write(ctx->pb, packet, TS_PACKET_SIZE);
}

static int mpegts_write_header(AVFormatContext *s)
{
    MpegTSWrite *ts = s->priv_data;
    MpegTSWriteStream *ts_st;
    MpegTSService *service;
    AVStream *st, *pcr_st = NULL;
    AVDictionaryEntry *title, *provider;
    int i, j;
    const char *service_name;
    const char *provider_name;
    int *pids;

    ts->tsid = ts->transport_stream_id;
    ts->onid = ts->original_network_id;
    /* allocate a single DVB service */
    title = av_dict_get(s->metadata, "service_name", NULL, 0);
    if (!title)
        title = av_dict_get(s->metadata, "title", NULL, 0);
    service_name = title ? title->value : DEFAULT_SERVICE_NAME;
    provider = av_dict_get(s->metadata, "service_provider", NULL, 0);
    provider_name = provider ? provider->value : DEFAULT_PROVIDER_NAME;
    service = mpegts_add_service(ts, ts->service_id, provider_name, service_name);
    service->pmt.write_packet = section_write_packet;
    service->pmt.opaque = s;
    service->pmt.cc = 15;

    ts->pat.pid = PAT_PID;
    ts->pat.cc = 15; // Initialize at 15 so that it wraps and be equal to 0 for the first packet we write
    ts->pat.write_packet = section_write_packet;
    ts->pat.opaque = s;

    ts->sdt.pid = SDT_PID;
    ts->sdt.cc = 15;
    ts->sdt.write_packet = section_write_packet;
    ts->sdt.opaque = s;

    pids = av_malloc(s->nb_streams * sizeof(*pids));
    if (!pids)
        return AVERROR(ENOMEM);

    /* assign pids to each stream */
    for(i = 0;i < s->nb_streams; i++) {
        st = s->streams[i];
        avpriv_set_pts_info(st, 33, 1, 90000);
        ts_st = av_mallocz(sizeof(MpegTSWriteStream));
        if (!ts_st)
            goto fail;
        st->priv_data = ts_st;
        ts_st->service = service;
        /* MPEG pid values < 16 are reserved. Applications which set st->id in
         * this range are assigned a calculated pid. */
        if (st->id < 16) {
            ts_st->pid = ts->start_pid + i;
        } else if (st->id < 0x1FFF) {
            ts_st->pid = st->id;
        } else {
            av_log(s, AV_LOG_ERROR, "Invalid stream id %d, must be less than 8191\n", st->id);
            goto fail;
        }
        if (ts_st->pid == service->pmt.pid) {
            av_log(s, AV_LOG_ERROR, "Duplicate stream id %d\n", ts_st->pid);
            goto fail;
        }
        for (j = 0; j < i; j++)
            if (pids[j] == ts_st->pid) {
                av_log(s, AV_LOG_ERROR, "Duplicate stream id %d\n", ts_st->pid);
                goto fail;
            }
        pids[i] = ts_st->pid;
        ts_st->payload_pts = AV_NOPTS_VALUE;
        ts_st->payload_dts = AV_NOPTS_VALUE;
        ts_st->first_pts_check = 1;
        ts_st->cc = 15;
        /* update PCR pid by using the first video stream */
        if (st->codec->codec_type == AVMEDIA_TYPE_VIDEO &&
            service->pcr_pid == 0x1fff) {
            service->pcr_pid = ts_st->pid;
            pcr_st = st;
        }
        if (st->codec->codec_id == CODEC_ID_AAC &&
            st->codec->extradata_size > 0) {
            ts_st->adts = av_mallocz(sizeof(*ts_st->adts));
            if (!ts_st->adts)
                return AVERROR(ENOMEM);
            if (ff_adts_decode_extradata(s, ts_st->adts, st->codec->extradata,
                                         st->codec->extradata_size) < 0)
                return -1;
        }
    }

    av_free(pids);

    /* if no video stream, use the first stream as PCR */
    if (service->pcr_pid == 0x1fff && s->nb_streams > 0) {
        pcr_st = s->streams[0];
        ts_st = pcr_st->priv_data;
        service->pcr_pid = ts_st->pid;
    }

#if FF_API_MUXRATE
    if (s->mux_rate)
        ts->mux_rate = s->mux_rate;
#endif

    if (ts->mux_rate > 1) {
        service->pcr_packet_period = (ts->mux_rate * PCR_RETRANS_TIME) /
            (TS_PACKET_SIZE * 8 * 1000);
        ts->sdt_packet_period      = (ts->mux_rate * SDT_RETRANS_TIME) /
            (TS_PACKET_SIZE * 8 * 1000);
        ts->pat_packet_period      = (ts->mux_rate * PAT_RETRANS_TIME) /
            (TS_PACKET_SIZE * 8 * 1000);

        ts->first_pcr = av_rescale(s->max_delay, PCR_TIME_BASE, AV_TIME_BASE);
    } else {
        /* Arbitrary values, PAT/PMT could be written on key frames */
        ts->sdt_packet_period = 200;
        ts->pat_packet_period = 40;
        if (pcr_st->codec->codec_type == AVMEDIA_TYPE_AUDIO) {
            if (!pcr_st->codec->frame_size) {
                av_log(s, AV_LOG_WARNING, "frame size not set\n");
                service->pcr_packet_period =
                    pcr_st->codec->sample_rate/(10*512);
            } else {
                service->pcr_packet_period =
                    pcr_st->codec->sample_rate/(10*pcr_st->codec->frame_size);
            }
        } else {
            // max delta PCR 0.1s
            service->pcr_packet_period =
                pcr_st->codec->time_base.den/(10*pcr_st->codec->time_base.num);
        }
    }

    // output a PCR as soon as possible
    service->pcr_packet_count = service->pcr_packet_period;
    ts->pat_packet_count = ts->pat_packet_period-1;
    ts->sdt_packet_count = ts->sdt_packet_period-1;

    if (ts->mux_rate == 1)
        av_log(s, AV_LOG_INFO, "muxrate VBR, ");
    else
        av_log(s, AV_LOG_INFO, "muxrate %d, ", ts->mux_rate);
    av_log(s, AV_LOG_INFO, "pcr every %d pkts, "
           "sdt every %d, pat/pmt every %d pkts\n",
           service->pcr_packet_period,
           ts->sdt_packet_period, ts->pat_packet_period);

    if (ts->m2ts_mode == -1) {
        if (av_match_ext(s->filename, "m2ts")) {
            ts->m2ts_mode = 1;
        } else {
            ts->m2ts_mode = 0;
        }
    }

    avio_flush(s->pb);

    return 0;

 fail:
    av_free(pids);
    for(i = 0;i < s->nb_streams; i++) {
        st = s->streams[i];
        av_freep(&st->priv_data);
    }
    return -1;
}

/* send SDT, PAT and PMT tables regulary */
static void retransmit_si_info(AVFormatContext *s)
{
    MpegTSWrite *ts = s->priv_data;
    int i;

    if (++ts->sdt_packet_count == ts->sdt_packet_period) {
        ts->sdt_packet_count = 0;
        mpegts_write_sdt(s);
    }
    if (++ts->pat_packet_count == ts->pat_packet_period) {
        ts->pat_packet_count = 0;
        mpegts_write_pat(s);
        for(i = 0; i < ts->nb_services; i++) {
            mpegts_write_pmt(s, ts->services[i]);
        }
    }
}

static int write_pcr_bits(uint8_t *buf, int64_t pcr)
{
    int64_t pcr_low = pcr % 300, pcr_high = pcr / 300;

    *buf++ = pcr_high >> 25;
    *buf++ = pcr_high >> 17;
    *buf++ = pcr_high >> 9;
    *buf++ = pcr_high >> 1;
    *buf++ = pcr_high << 7 | pcr_low >> 8 | 0x7e;
    *buf++ = pcr_low;

    return 6;
}

/* Write a single null transport stream packet */
static void mpegts_insert_null_packet(AVFormatContext *s)
{
    uint8_t *q;
    uint8_t buf[TS_PACKET_SIZE];

    q = buf;
    *q++ = 0x47;
    *q++ = 0x00 | 0x1f;
    *q++ = 0xff;
    *q++ = 0x10;
    memset(q, 0x0FF, TS_PACKET_SIZE - (q - buf));
    mpegts_prefix_m2ts_header(s);
    avio_write(s->pb, buf, TS_PACKET_SIZE);
}

/* Write a single transport stream packet with a PCR and no payload */
static void mpegts_insert_pcr_only(AVFormatContext *s, AVStream *st)
{
    MpegTSWrite *ts = s->priv_data;
    MpegTSWriteStream *ts_st = st->priv_data;
    uint8_t *q;
    uint8_t buf[TS_PACKET_SIZE];

    q = buf;
    *q++ = 0x47;
    *q++ = ts_st->pid >> 8;
    *q++ = ts_st->pid;
    *q++ = 0x20 | ts_st->cc;   /* Adaptation only */
    /* Continuity Count field does not increment (see 13818-1 section 2.4.3.3) */
    *q++ = TS_PACKET_SIZE - 5; /* Adaptation Field Length */
    *q++ = 0x10;               /* Adaptation flags: PCR present */

    /* PCR coded into 6 bytes */
    q += write_pcr_bits(q, get_pcr(ts, s->pb));

    /* stuffing bytes */
    memset(q, 0xFF, TS_PACKET_SIZE - (q - buf));
    mpegts_prefix_m2ts_header(s);
    avio_write(s->pb, buf, TS_PACKET_SIZE);
}

static void write_pts(uint8_t *q, int fourbits, int64_t pts)
{
    int val;

    val = fourbits << 4 | (((pts >> 30) & 0x07) << 1) | 1;
    *q++ = val;
    val = (((pts >> 15) & 0x7fff) << 1) | 1;
    *q++ = val >> 8;
    *q++ = val;
    val = (((pts) & 0x7fff) << 1) | 1;
    *q++ = val >> 8;
    *q++ = val;
}

/* Set an adaptation field flag in an MPEG-TS packet*/
static void set_af_flag(uint8_t *pkt, int flag)
{
    // expect at least one flag to set
    assert(flag);

    if ((pkt[3] & 0x20) == 0) {
        // no AF yet, set adaptation field flag
        pkt[3] |= 0x20;
        // 1 byte length, no flags
        pkt[4] = 1;
        pkt[5] = 0;
    }
    pkt[5] |= flag;
}

/* Extend the adaptation field by size bytes */
static void extend_af(uint8_t *pkt, int size)
{
    // expect already existing adaptation field
    assert(pkt[3] & 0x20);
    pkt[4] += size;
}

/* Get a pointer to MPEG-TS payload (right after TS packet header) */
static uint8_t *get_ts_payload_start(uint8_t *pkt)
{
    if (pkt[3] & 0x20)
        return pkt + 5 + pkt[4];
    else
        return pkt + 4;
}

/* Add a pes header to the front of payload, and segment into an integer number of
 * ts packets. The final ts packet is padded using an over-sized adaptation header
 * to exactly fill the last ts packet.
 * NOTE: 'payload' contains a complete PES payload.
 */
static void mpegts_write_pes(AVFormatContext *s, AVStream *st,
                             const uint8_t *payload, int payload_size,
                             int64_t pts, int64_t dts, int key)
{
    MpegTSWriteStream *ts_st = st->priv_data;
    MpegTSWrite *ts = s->priv_data;
    uint8_t buf[TS_PACKET_SIZE];
    uint8_t *q;
    int val, is_start, len, header_len, write_pcr, private_code, flags;
    int afc_len, stuffing_len;
    int64_t pcr = -1; /* avoid warning */
    int64_t delay = av_rescale(s->max_delay, 90000, AV_TIME_BASE);

    is_start = 1;
    while (payload_size > 0) {
        retransmit_si_info(s);

        write_pcr = 0;
        if (ts_st->pid == ts_st->service->pcr_pid) {
            if (ts->mux_rate > 1 || is_start) // VBR pcr period is based on frames
                ts_st->service->pcr_packet_count++;
            if (ts_st->service->pcr_packet_count >=
                ts_st->service->pcr_packet_period) {
                ts_st->service->pcr_packet_count = 0;
                write_pcr = 1;
            }
        }

        if (ts->mux_rate > 1 && dts != AV_NOPTS_VALUE &&
            (dts - get_pcr(ts, s->pb)/300) > delay) {
            /* pcr insert gets priority over null packet insert */
            if (write_pcr)
                mpegts_insert_pcr_only(s, st);
            else
                mpegts_insert_null_packet(s);
            continue; /* recalculate write_pcr and possibly retransmit si_info */
        }

        /* prepare packet header */
        q = buf;
        *q++ = 0x47;
        val = (ts_st->pid >> 8);
        if (is_start)
            val |= 0x40;
        *q++ = val;
        *q++ = ts_st->pid;
        ts_st->cc = (ts_st->cc + 1) & 0xf;
        *q++ = 0x10 | ts_st->cc; // payload indicator + CC
        if (key && is_start && pts != AV_NOPTS_VALUE) {
            // set Random Access for key frames
            if (ts_st->pid == ts_st->service->pcr_pid)
                write_pcr = 1;
            set_af_flag(buf, 0x40);
            q = get_ts_payload_start(buf);
        }
        if (write_pcr) {
            set_af_flag(buf, 0x10);
            q = get_ts_payload_start(buf);
            // add 11, pcr references the last byte of program clock reference base
            if (ts->mux_rate > 1)
                pcr = get_pcr(ts, s->pb);
            else
                pcr = (dts - delay)*300;
            if (dts != AV_NOPTS_VALUE && dts < pcr / 300)
                av_log(s, AV_LOG_WARNING, "dts < pcr, TS is invalid\n");
            extend_af(buf, write_pcr_bits(q, pcr));
            q = get_ts_payload_start(buf);
        }
        if (is_start) {
            int pes_extension = 0;
            /* write PES header */
            *q++ = 0x00;
            *q++ = 0x00;
            *q++ = 0x01;
            private_code = 0;
            if (st->codec->codec_type == AVMEDIA_TYPE_VIDEO) {
                if (st->codec->codec_id == CODEC_ID_DIRAC) {
                    *q++ = 0xfd;
                } else
                    *q++ = 0xe0;
            } else if (st->codec->codec_type == AVMEDIA_TYPE_AUDIO &&
                       (st->codec->codec_id == CODEC_ID_MP2 ||
                        st->codec->codec_id == CODEC_ID_MP3 ||
                        st->codec->codec_id == CODEC_ID_AAC)) {
                *q++ = 0xc0;
            } else {
                *q++ = 0xbd;
                if (st->codec->codec_type == AVMEDIA_TYPE_SUBTITLE) {
                    private_code = 0x20;
                }
            }
            header_len = 0;
            flags = 0;
            if (pts != AV_NOPTS_VALUE) {
                header_len += 5;
                flags |= 0x80;
            }
            if (dts != AV_NOPTS_VALUE && pts != AV_NOPTS_VALUE && dts != pts) {
                header_len += 5;
                flags |= 0x40;
            }
            if (st->codec->codec_type == AVMEDIA_TYPE_VIDEO &&
                st->codec->codec_id == CODEC_ID_DIRAC) {
                /* set PES_extension_flag */
                pes_extension = 1;
                flags |= 0x01;

                /*
                * One byte for PES2 extension flag +
                * one byte for extension length +
                * one byte for extension id
                */
                header_len += 3;
            }
            len = payload_size + header_len + 3;
            if (private_code != 0)
                len++;
            if (len > 0xffff)
                len = 0;
            *q++ = len >> 8;
            *q++ = len;
            val = 0x80;
            /* data alignment indicator is required for subtitle data */
            if (st->codec->codec_type == AVMEDIA_TYPE_SUBTITLE)
                val |= 0x04;
            *q++ = val;
            *q++ = flags;
            *q++ = header_len;
            if (pts != AV_NOPTS_VALUE) {
                write_pts(q, flags >> 6, pts);
                q += 5;
            }
            if (dts != AV_NOPTS_VALUE && pts != AV_NOPTS_VALUE && dts != pts) {
                write_pts(q, 1, dts);
                q += 5;
            }
            if (pes_extension && st->codec->codec_id == CODEC_ID_DIRAC) {
                flags = 0x01;  /* set PES_extension_flag_2 */
                *q++ = flags;
                *q++ = 0x80 | 0x01;  /* marker bit + extension length */
                /*
                * Set the stream id extension flag bit to 0 and
                * write the extended stream id
                */
                *q++ = 0x00 | 0x60;
            }
            if (private_code != 0)
                *q++ = private_code;
            is_start = 0;
        }
        /* header size */
        header_len = q - buf;
        /* data len */
        len = TS_PACKET_SIZE - header_len;
        if (len > payload_size)
            len = payload_size;
        stuffing_len = TS_PACKET_SIZE - header_len - len;
        if (stuffing_len > 0) {
            /* add stuffing with AFC */
            if (buf[3] & 0x20) {
                /* stuffing already present: increase its size */
                afc_len = buf[4] + 1;
                memmove(buf + 4 + afc_len + stuffing_len,
                        buf + 4 + afc_len,
                        header_len - (4 + afc_len));
                buf[4] += stuffing_len;
                memset(buf + 4 + afc_len, 0xff, stuffing_len);
            } else {
                /* add stuffing */
                memmove(buf + 4 + stuffing_len, buf + 4, header_len - 4);
                buf[3] |= 0x20;
                buf[4] = stuffing_len - 1;
                if (stuffing_len >= 2) {
                    buf[5] = 0x00;
                    memset(buf + 6, 0xff, stuffing_len - 2);
                }
            }
        }
        memcpy(buf + TS_PACKET_SIZE - len, payload, len);
        payload += len;
        payload_size -= len;
        mpegts_prefix_m2ts_header(s);
        avio_write(s->pb, buf, TS_PACKET_SIZE);
    }
    avio_flush(s->pb);
}

static int mpegts_write_packet(AVFormatContext *s, AVPacket *pkt)
{
    AVStream *st = s->streams[pkt->stream_index];
    int size = pkt->size;
    uint8_t *buf= pkt->data;
    uint8_t *data= NULL;
    MpegTSWriteStream *ts_st = st->priv_data;
    const uint64_t delay = av_rescale(s->max_delay, 90000, AV_TIME_BASE)*2;
    int64_t dts = AV_NOPTS_VALUE, pts = AV_NOPTS_VALUE;

    if (pkt->pts != AV_NOPTS_VALUE)
        pts = pkt->pts + delay;
    if (pkt->dts != AV_NOPTS_VALUE)
        dts = pkt->dts + delay;

    if (ts_st->first_pts_check && pts == AV_NOPTS_VALUE) {
        av_log(s, AV_LOG_ERROR, "first pts value must set\n");
        return -1;
    }
    ts_st->first_pts_check = 0;

    if (st->codec->codec_id == CODEC_ID_H264) {
        const uint8_t *p = buf, *buf_end = p+size;
        uint32_t state = -1;

        if (pkt->size < 5 || AV_RB32(pkt->data) != 0x0000001) {
            av_log(s, AV_LOG_ERROR, "H.264 bitstream malformed, "
                   "no startcode found, use -vbsf h264_mp4toannexb\n");
            return -1;
        }

        do {
            p = avpriv_mpv_find_start_code(p, buf_end, &state);
            //av_log(s, AV_LOG_INFO, "nal %d\n", state & 0x1f);
        } while (p < buf_end && (state & 0x1f) != 9 &&
                 (state & 0x1f) != 5 && (state & 0x1f) != 1);

        if ((state & 0x1f) != 9) { // AUD NAL
            data = av_malloc(pkt->size+6);
            if (!data)
                return -1;
            memcpy(data+6, pkt->data, pkt->size);
            AV_WB32(data, 0x00000001);
            data[4] = 0x09;
            data[5] = 0xf0; // any slice type (0xe) + rbsp stop one bit
            buf  = data;
            size = pkt->size+6;
        }
    } else if (st->codec->codec_id == CODEC_ID_AAC) {
        if (pkt->size < 2)
            return -1;
        if ((AV_RB16(pkt->data) & 0xfff0) != 0xfff0) {
            ADTSContext *adts = ts_st->adts;
            int new_size, err;
            if (!adts) {
                av_log(s, AV_LOG_ERROR, "aac bitstream not in adts format "
                       "and extradata missing\n");
                return -1;
            }
            new_size = ADTS_HEADER_SIZE+adts->pce_size+pkt->size;
            if ((unsigned)new_size >= INT_MAX)
                return -1;
            data = av_malloc(new_size);
            if (!data)
                return AVERROR(ENOMEM);
            err = ff_adts_write_frame_header(adts, data, pkt->size,
                                             adts->pce_size);
            if (err < 0) {
                av_free(data);
                return err;
            }
            if (adts->pce_size) {
                memcpy(data+ADTS_HEADER_SIZE, adts->pce_data, adts->pce_size);
                adts->pce_size = 0;
            }
            memcpy(data+ADTS_HEADER_SIZE+adts->pce_size, pkt->data, pkt->size);
            buf = data;
            size = new_size;
        }
    }

<<<<<<< HEAD
    if (ts_st->payload_index && ts_st->payload_index + size > DEFAULT_PES_PAYLOAD_SIZE) {
        mpegts_write_pes(s, st, ts_st->payload, ts_st->payload_index,
=======
    if (st->codec->codec_type != AVMEDIA_TYPE_AUDIO) {
        // for video and subtitle, write a single pes packet
        mpegts_write_pes(s, st, buf, size, pts, dts, pkt->flags & AV_PKT_FLAG_KEY);
        av_free(data);
        return 0;
    }

    if (ts_st->payload_size + size > DEFAULT_PES_PAYLOAD_SIZE) {
        mpegts_write_pes(s, st, ts_st->payload, ts_st->payload_size,
>>>>>>> 729ebb2f
                         ts_st->payload_pts, ts_st->payload_dts,
                         ts_st->payload_flags & AV_PKT_FLAG_KEY);
        ts_st->payload_size = 0;
    }

<<<<<<< HEAD
    if (st->codec->codec_type != AVMEDIA_TYPE_AUDIO || size > DEFAULT_PES_PAYLOAD_SIZE) {
        av_assert0(!ts_st->payload_index);
        // for video and subtitle, write a single pes packet
        mpegts_write_pes(s, st, buf, size, pts, dts, pkt->flags & AV_PKT_FLAG_KEY);
        av_free(data);
        return 0;
    }

    if (!ts_st->payload_index) {
=======
    if (!ts_st->payload_size) {
>>>>>>> 729ebb2f
        ts_st->payload_pts = pts;
        ts_st->payload_dts = dts;
        ts_st->payload_flags = pkt->flags;
    }

    memcpy(ts_st->payload + ts_st->payload_size, buf, size);
    ts_st->payload_size += size;

    av_free(data);

    return 0;
}

static int mpegts_write_end(AVFormatContext *s)
{
    MpegTSWrite *ts = s->priv_data;
    MpegTSWriteStream *ts_st;
    MpegTSService *service;
    AVStream *st;
    int i;

    /* flush current packets */
    for(i = 0; i < s->nb_streams; i++) {
        st = s->streams[i];
        ts_st = st->priv_data;
        if (ts_st->payload_size > 0) {
            mpegts_write_pes(s, st, ts_st->payload, ts_st->payload_size,
                             ts_st->payload_pts, ts_st->payload_dts,
                             ts_st->payload_flags & AV_PKT_FLAG_KEY);
        }
        av_freep(&ts_st->adts);
    }
    avio_flush(s->pb);

    for(i = 0; i < ts->nb_services; i++) {
        service = ts->services[i];
        av_freep(&service->provider_name);
        av_freep(&service->name);
        av_free(service);
    }
    av_free(ts->services);

    return 0;
}

AVOutputFormat ff_mpegts_muxer = {
    .name              = "mpegts",
    .long_name         = NULL_IF_CONFIG_SMALL("MPEG-2 transport stream format"),
    .mime_type         = "video/x-mpegts",
    .extensions        = "ts,m2t,m2ts,mts",
    .priv_data_size    = sizeof(MpegTSWrite),
    .audio_codec       = CODEC_ID_MP2,
    .video_codec       = CODEC_ID_MPEG2VIDEO,
    .write_header      = mpegts_write_header,
    .write_packet      = mpegts_write_packet,
    .write_trailer     = mpegts_write_end,
    .priv_class = &mpegts_muxer_class,
};<|MERGE_RESOLUTION|>--- conflicted
+++ resolved
@@ -1034,38 +1034,22 @@
         }
     }
 
-<<<<<<< HEAD
-    if (ts_st->payload_index && ts_st->payload_index + size > DEFAULT_PES_PAYLOAD_SIZE) {
-        mpegts_write_pes(s, st, ts_st->payload, ts_st->payload_index,
-=======
-    if (st->codec->codec_type != AVMEDIA_TYPE_AUDIO) {
+    if (ts_st->payload_size && ts_st->payload_size + size > DEFAULT_PES_PAYLOAD_SIZE) {
+        mpegts_write_pes(s, st, ts_st->payload, ts_st->payload_size,
+                         ts_st->payload_pts, ts_st->payload_dts,
+                         ts_st->payload_flags & AV_PKT_FLAG_KEY);
+        ts_st->payload_size = 0;
+    }
+
+    if (st->codec->codec_type != AVMEDIA_TYPE_AUDIO || size > DEFAULT_PES_PAYLOAD_SIZE) {
+        av_assert0(!ts_st->payload_size);
         // for video and subtitle, write a single pes packet
         mpegts_write_pes(s, st, buf, size, pts, dts, pkt->flags & AV_PKT_FLAG_KEY);
         av_free(data);
         return 0;
     }
 
-    if (ts_st->payload_size + size > DEFAULT_PES_PAYLOAD_SIZE) {
-        mpegts_write_pes(s, st, ts_st->payload, ts_st->payload_size,
->>>>>>> 729ebb2f
-                         ts_st->payload_pts, ts_st->payload_dts,
-                         ts_st->payload_flags & AV_PKT_FLAG_KEY);
-        ts_st->payload_size = 0;
-    }
-
-<<<<<<< HEAD
-    if (st->codec->codec_type != AVMEDIA_TYPE_AUDIO || size > DEFAULT_PES_PAYLOAD_SIZE) {
-        av_assert0(!ts_st->payload_index);
-        // for video and subtitle, write a single pes packet
-        mpegts_write_pes(s, st, buf, size, pts, dts, pkt->flags & AV_PKT_FLAG_KEY);
-        av_free(data);
-        return 0;
-    }
-
-    if (!ts_st->payload_index) {
-=======
     if (!ts_st->payload_size) {
->>>>>>> 729ebb2f
         ts_st->payload_pts = pts;
         ts_st->payload_dts = dts;
         ts_st->payload_flags = pkt->flags;
