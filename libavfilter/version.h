--- conflicted
+++ resolved
@@ -28,15 +28,9 @@
 
 #include "libavutil/avutil.h"
 
-<<<<<<< HEAD
-#define LIBAVFILTER_VERSION_MAJOR  2
-#define LIBAVFILTER_VERSION_MINOR 82
-#define LIBAVFILTER_VERSION_MICRO 100
-=======
 #define LIBAVFILTER_VERSION_MAJOR  3
 #define LIBAVFILTER_VERSION_MINOR  0
-#define LIBAVFILTER_VERSION_MICRO  0
->>>>>>> fe07c9c6
+#define LIBAVFILTER_VERSION_MICRO 100
 
 #define LIBAVFILTER_VERSION_INT AV_VERSION_INT(LIBAVFILTER_VERSION_MAJOR, \
                                                LIBAVFILTER_VERSION_MINOR, \
