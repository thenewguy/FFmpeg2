--- conflicted
+++ resolved
@@ -3,7 +3,6 @@
 NAME = avfilter
 FFLIBS = avutil swscale
 
-<<<<<<< HEAD
 FFLIBS-$(CONFIG_ACONVERT_FILTER)             += swresample
 FFLIBS-$(CONFIG_AMOVIE_FILTER)               += avformat avcodec
 FFLIBS-$(CONFIG_ARESAMPLE_FILTER)            += swresample
@@ -12,14 +11,14 @@
 FFLIBS-$(CONFIG_REMOVELOGO_FILTER)           += avformat avcodec
 FFLIBS-$(CONFIG_MP_FILTER)                   += avcodec postproc
 
-HEADERS = asrc_abuffer.h avcodec.h avfilter.h avfiltergraph.h buffersink.h buffersrc.h version.h vsrc_buffer.h
-=======
-HEADERS = avfilter.h                                                    \
+HEADERS = asrc_abuffer.h                                                \
+          avcodec.h                                                     \
+          avfilter.h                                                    \
           avfiltergraph.h                                               \
+          buffersink.h                                                  \
           buffersrc.h                                                   \
           version.h                                                     \
           vsrc_buffer.h                                                 \
->>>>>>> fdc91863
 
 OBJS = allfilters.o                                                     \
        avfilter.o                                                       \
@@ -32,10 +31,6 @@
        src_buffer.o                                                     \
        transform.o                                                      \
        vf_scale.o                                                       \
-<<<<<<< HEAD
-=======
-       vsrc_buffer.o                                                    \
->>>>>>> fdc91863
 
 OBJS-$(CONFIG_AVCODEC)                       += avcodec.o
 OBJS-$(CONFIG_AVFORMAT)                      += lavfutils.o
@@ -128,7 +123,6 @@
 OBJS-$(CONFIG_BUFFERSINK_FILTER)             += sink_buffer.o
 OBJS-$(CONFIG_NULLSINK_FILTER)               += vsink_nullsink.o
 
-<<<<<<< HEAD
 OBJS-$(CONFIG_MP_FILTER) += libmpcodecs/mp_image.o
 OBJS-$(CONFIG_MP_FILTER) += libmpcodecs/img_format.o
 OBJS-$(CONFIG_MP_FILTER) += libmpcodecs/vf_decimate.o
@@ -184,8 +178,5 @@
 
 TESTPROGS = drawutils formats
 
-TOOLS = graph2dot lavfi-showfiltfmts
-=======
 TOOLS = graph2dot                                                       \
-        lavfi-showfiltfmts                                              \
->>>>>>> fdc91863
+        lavfi-showfiltfmts                                              \